// osqtool operates on osquery query and pack files
//
// Copyright 2022 Chainguard, Inc.

package main

import (
	"context"
	"errors"
	"flag"
	"fmt"
	"os"
	"os/exec"
	"runtime"
	"strconv"
	"strings"
	"sync/atomic"
	"time"

	"github.com/chainguard-dev/osqtool/pkg/query"
	"github.com/fatih/semgroup"
	"github.com/hashicorp/go-multierror"
	"k8s.io/klog/v2"
)

// Config is a struct representation of our flags.
type Config struct {
	MaxDuration           time.Duration
	MaxTotalRuntimePerDay time.Duration
	MinInterval           time.Duration
	MaxInterval           time.Duration
	DefaultInterval       time.Duration
	TagIntervals          []string
	Exclude               []string
	ExcludeTags           []string
	Platforms             []string
	Workers               int
	MaxResults            int
	SingleQuotes          bool
	MultiLine             bool
}

func main() {
	outputFlag := flag.String("output", "", "Location of output")
	minIntervalFlag := flag.Duration("max-interval", 15*time.Second, "Queries can't be scheduled more often than this")
	multiLineFlag := flag.Bool("multi-line", false, "output queries is multi-line form. This is accepted by osquery, but technically is invalid JSON.")
	defaultIntervalFlag := flag.Duration("default-interval", 1*time.Hour, "Interval to use for queries which do not specify one")
	tagIntervalsFlag := flag.String("tag-intervals", "transient=5m,postmortem=6h,rapid=15s,often=x/4,seldom=2x", "modifiers to the default-interval based on query tags")
	maxIntervalFlag := flag.Duration("min-interval", 24*time.Hour, "Queries cant be scheduled less often than this")
	excludeFlag := flag.String("exclude", "", "Comma-separated list of queries to exclude")
	excludeTagsFlag := flag.String("exclude-tags", "disabled", "Comma-separated list of tags to exclude")
	platformsFlag := flag.String("platforms", "", "Comma-separated list of platforms to include")
	maxResultsFlag := flag.Int("max-results", 1000, "Maximum number of results a query may return during verify")
	workersFlag := flag.Int("workers", runtime.NumCPU(), "Number of workers to use")

	singleQuotesFlag := flag.Bool("single-quotes", false, "Render double quotes as single quotes (may corrupt queries)")

<<<<<<< HEAD
	maxDurationFlag := flag.Duration("max-duration", 2000*time.Millisecond, "Maximum duration (checked during --verify)")
=======
	maxDurationFlag := flag.Duration("max-duration", 4000*time.Millisecond, "Maximum query duration (checked during --verify)")
>>>>>>> 51146c39
	maxTotalRuntimeFlag := flag.Duration("max-total-runtime-per-day", 10*time.Minute, "Maximum total runtime per day")
	verifyFlag := flag.Bool("verify", false, "Verify the output")

	klog.InitFlags(nil)
	flag.Parse()
	args := flag.Args()

	if len(args) < 2 {
		klog.Exitf("usage: osqtool [apply|pack|unpack|verify] <path>")
	}

	action := args[0]
	path := args[1]
	var err error
	c := Config{
		MaxDuration:           *maxDurationFlag,
		MaxTotalRuntimePerDay: *maxTotalRuntimeFlag,
		MinInterval:           *minIntervalFlag,
		MaxInterval:           *maxIntervalFlag,
		MaxResults:            *maxResultsFlag,
		DefaultInterval:       *defaultIntervalFlag,
		TagIntervals:          strings.Split(*tagIntervalsFlag, ","),
		Exclude:               strings.Split(*excludeFlag, ","),
		ExcludeTags:           strings.Split(*excludeTagsFlag, ","),
		Platforms:             strings.Split(*platformsFlag, ","),
		Workers:               *workersFlag,
		SingleQuotes:          *singleQuotesFlag,
		MultiLine:             *multiLineFlag,
	}

	if *verifyFlag || action == "verify" {
		if _, err := exec.LookPath("osqueryi"); err != nil {
			klog.Exit(fmt.Errorf("osqueryi executable not found on the host! Download it from: https://osquery.io/downloads"))
		}

		err = Verify(path, c)
		if err != nil {
			klog.Exitf("verify failed: %v", err)
		}
	}

	switch action {
	case "apply":
		err = Apply(path, *outputFlag, c)
	case "pack":
		err = Pack(path, *outputFlag, c)
	case "unpack":
		err = Unpack(path, *outputFlag, c)
	case "verify":
	default:
		err = fmt.Errorf("unknown action")
	}
	if err != nil {
		klog.Exitf("%q failed: %v", action, err)
	}
}

// calculateInterval calculates the default interval to use for a query.
func calculateInterval(m *query.Metadata, c Config) int {
	tagMap := map[string]bool{}
	for _, t := range m.Tags {
		tagMap[t] = true
	}

	interval := int(c.DefaultInterval.Seconds())

	for _, k := range c.TagIntervals {
		tag, modifier, found := strings.Cut(k, "=")
		klog.V(1).Infof("processing tag interval: %s=%s (map: %v) - currently: %d", tag, modifier, tagMap, interval)

		if !found {
			klog.Errorf("unparseable tag interval: %v", k)
			continue
		}

		if !tagMap[tag] {
			klog.V(1).Infof("%s is not mentioned by this query, moving on", tag)
			continue
		}

		if i, err := strconv.Atoi(modifier); err == nil {
			klog.V(1).Infof("setting interval to %d", i)
			interval = i
			continue
		}

		if d, err := time.ParseDuration(modifier); err == nil {
			klog.V(1).Infof("setting interval to %0.f", d.Seconds())
			interval = int(d.Seconds())
			continue
		}

		switch {
		case strings.HasSuffix(modifier, "x"):
			if x, err := strconv.Atoi(modifier); err == nil {
				klog.V(1).Infof("multiplying interval by %d", x)
				interval *= x
			}
		case strings.Contains(modifier, "x/"):
			_, divisor, found := strings.Cut(k, "/")
			if !found {
				klog.Errorf("unparseable tag denominator: %v", k)
				continue
			}

			if d, err := strconv.Atoi(divisor); err == nil {
				klog.V(1).Infof("dividing interval by %d", d)
				interval = int(float32(interval) / float32(d))
			}
		default:
			klog.Errorf("do not understand modifier: %s", k)
		}
	}
	return interval
}

// TODO: Move config application to pkg/query.
func applyConfig(mm map[string]*query.Metadata, c Config) error {
	klog.Infof("applying config: %+v", c)
	minSeconds := int(c.MinInterval.Seconds())
	maxSeconds := int(c.MaxInterval.Seconds())
	excludeMap := map[string]bool{}
	for _, v := range c.Exclude {
		if v == "" {
			continue
		}
		excludeMap[v] = true
	}

	excludeTagsMap := map[string]bool{}
	for _, v := range c.ExcludeTags {
		if v != "" {
			excludeTagsMap[v] = true
		}
	}

	platformsMap := map[string]bool{}
	for _, v := range c.Platforms {
		if v == "" {
			continue
		}

		platformsMap[v] = true
	}

	for name, m := range mm {
		if !c.MultiLine {
			m.Query = m.SingleLineQuery
		}

		if excludeMap[name] {
			klog.Infof("Skipping %s,excluded by --exclude", name)
			delete(mm, name)
			continue
		}

		for _, t := range m.Tags {
			if excludeTagsMap[t] {
				klog.Infof("Skipping %s, excluded by --exclude-tags=%s", name, t)
				delete(mm, name)
				continue
			}
		}

		if len(platformsMap) > 0 && m.Platform != "" && !platformsMap[m.Platform] {
			klog.Infof("Skipping %s - %q not listed in --platforms", name, m.Platform)
			delete(mm, name)
			continue
		}

		if m.Interval == "" {
			interval := calculateInterval(m, c)
			klog.Infof("setting %q interval to %ds", name, interval)
			m.Interval = strconv.Itoa(interval)
		}

		i, err := strconv.Atoi(m.Interval)
		if err != nil {
			return fmt.Errorf("%q: failed to parse %q: %w", name, m.Interval, err)
		}

		if i > maxSeconds {
			klog.Infof("overriding %q interval to %ds (max)", name, maxSeconds)
			m.Interval = strconv.Itoa(maxSeconds)
		}
		if i < minSeconds {
			klog.Infof("overriding %q interval to %ds (min)", name, minSeconds)
			m.Interval = strconv.Itoa(minSeconds)
		}
	}
	return nil
}

// Apply applies programattic changes to an osquery pack.
func Apply(sourcePath, output string, c Config) error {
	p, err := query.LoadPack(sourcePath)
	if err != nil {
		return fmt.Errorf("load pack: %v", err)
	}

	if err := applyConfig(p.Queries, c); err != nil {
		return fmt.Errorf("apply: %w", err)
	}

	bs, err := query.RenderPack(p, &query.RenderConfig{SingleQuotes: c.SingleQuotes})
	if err != nil {
		return fmt.Errorf("render: %v", err)
	}

	if output == "" {
		_, err = fmt.Println(string(bs))
		return err
	}

	return os.WriteFile(output, bs, 0o600)
}

// Pack creates an osquery pack from a recursive directory of SQL files.
func Pack(sourcePath, output string, c Config) error {
	mm, err := query.LoadFromDir(sourcePath)
	if err != nil {
		return fmt.Errorf("load from dir: %v", err)
	}

	if err := applyConfig(mm, c); err != nil {
		return fmt.Errorf("apply: %w", err)
	}

	klog.Infof("Packing %d queries into %s ...", len(mm), output)
	bs, err := query.RenderPack(&query.Pack{Queries: mm}, &query.RenderConfig{SingleQuotes: c.SingleQuotes})
	if err != nil {
		return fmt.Errorf("render: %v", err)
	}

	if output == "" {
		_, err = fmt.Println(string(bs))
		return err
	}

	return os.WriteFile(output, bs, 0o600)
}

// Unpack extracts SQL files from an osquery pack.
func Unpack(sourcePath, destPath string, c Config) error {
	if destPath == "" {
		destPath = "."
	}

	p, err := query.LoadPack(sourcePath)
	if err != nil {
		return fmt.Errorf("load pack: %v", err)
	}

	if err := applyConfig(p.Queries, c); err != nil {
		return fmt.Errorf("apply: %w", err)
	}

	err = query.SaveToDirectory(p.Queries, destPath)
	if err != nil {
		return fmt.Errorf("save to dir: %v", err)
	}

	fmt.Printf("%d queries saved to %s\n", len(p.Queries), destPath)
	return nil
}

// Verify verifies the queries within a directory or pack.
func Verify(path string, c Config) error {
	s, err := os.Stat(path)
	if err != nil {
		return fmt.Errorf("stat: %w", err)
	}

	mm := map[string]*query.Metadata{}

	switch {
	case s.IsDir():
		mm, err = query.LoadFromDir(path)
		if err != nil {
			return fmt.Errorf("load from dir: %w", err)
		}
	case strings.Contains(path, ".conf"):
		p, err := query.LoadPack(path)
		if err != nil {
			return fmt.Errorf("load from dir: %w", err)
		}
		mm = p.Queries
	default:
		m, err := query.Load(path)
		if err != nil {
			return fmt.Errorf("load: %w", err)
		}
		mm[m.Name] = m
	}

	if err := applyConfig(mm, c); err != nil {
		return fmt.Errorf("apply: %w", err)
	}

	var (
		verified, partial, errored uint64
		totalRuntime               time.Duration
	)

	sg := semgroup.NewGroup(context.Background(), int64(c.Workers))

	for name, m := range mm {
		m := m
		name := name

		sg.Go(func() error {
			klog.Infof("Verifying: %q ", name)
			vf, verr := query.Verify(m)
			if verr != nil {
				klog.Errorf("%q failed validation: %v", name, verr)
				err = multierror.Append(err, fmt.Errorf("%s: %w", name, verr))
				errored++
				return nil
			}

			atomic.AddInt64((*int64)(&totalRuntime), int64(vf.Elapsed))

			if vf.Elapsed > c.MaxDuration {
				err = multierror.Append(err, fmt.Errorf("%q: %s exceeds --max-duration=%s", name, vf.Elapsed.Round(time.Millisecond), c.MaxDuration))
				errored++
				return nil
			}

			if len(vf.Results) > c.MaxResults {
				shortResult := []string{}
				for _, r := range vf.Results {
					shortResult = append(shortResult, fmt.Sprintf("%s", r))
				}
				if len(shortResult) >= 10 {
					shortResult = shortResult[0:10]
					shortResult = append(shortResult, "...")
				}

				err = multierror.Append(err, fmt.Errorf("%q: %d results exceeds --max-results=%d:\n  %s", name, len(vf.Results), c.MaxResults, strings.Join(shortResult, "\n  ")))
				errored++
				return nil
			}

			if vf.IncompatiblePlatform != "" {
				klog.Warningf("Partial test for %q: incompatible platform: %q", name, vf.IncompatiblePlatform)
				atomic.AddUint64(&partial, 1)
				return nil
			}

			klog.Infof("%q returned %d rows within %s", name, len(vf.Results), vf.Elapsed.Round(time.Millisecond))
			atomic.AddUint64(&verified, 1)
			return nil
		})
	}

	if e := sg.Wait(); e != nil {
		var multiErr *multierror.Error
		if errors.As(e, &multiErr) {
			if len(multiErr.Errors) > 0 {
				err = multierror.Append(err, multiErr.Errors...)
			}
		}
	}

	klog.Infof("%d queries found: %d verified, %d errored, %d partial", len(mm), verified, errored, partial)
	klog.Infof("total runtime: %s", totalRuntime)
	if totalRuntime > c.MaxTotalRuntimePerDay {
		err = multierror.Append(err, fmt.Errorf("total runtime per day (%s) exceeds %s", totalRuntime, c.MaxTotalRuntimePerDay))
	}

	if verified == 0 {
		err = multierror.Append(err, fmt.Errorf("0 queries were fully verified"))
	}

	return err
}<|MERGE_RESOLUTION|>--- conflicted
+++ resolved
@@ -54,12 +54,7 @@
 	workersFlag := flag.Int("workers", runtime.NumCPU(), "Number of workers to use")
 
 	singleQuotesFlag := flag.Bool("single-quotes", false, "Render double quotes as single quotes (may corrupt queries)")
-
-<<<<<<< HEAD
-	maxDurationFlag := flag.Duration("max-duration", 2000*time.Millisecond, "Maximum duration (checked during --verify)")
-=======
-	maxDurationFlag := flag.Duration("max-duration", 4000*time.Millisecond, "Maximum query duration (checked during --verify)")
->>>>>>> 51146c39
+	maxDurationFlag := flag.Duration("max-duration", 2000*time.Millisecond, "Maximum query duration (checked during --verify)")
 	maxTotalRuntimeFlag := flag.Duration("max-total-runtime-per-day", 10*time.Minute, "Maximum total runtime per day")
 	verifyFlag := flag.Bool("verify", false, "Verify the output")
 
